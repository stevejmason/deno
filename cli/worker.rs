--- conflicted
+++ resolved
@@ -51,12 +51,8 @@
   pub name: String,
   pub isolate: Arc<AsyncMutex<Box<deno_core::EsIsolate>>>,
   pub state: ThreadSafeState,
-<<<<<<< HEAD
-  external_channels: Arc<Mutex<WorkerChannels>>,
+  external_channels: WorkerChannels,
   inspector: Arc<Mutex<Inspector>>,
-=======
-  external_channels: WorkerChannels,
->>>>>>> 5a658a2f
 }
 
 impl Worker {
@@ -109,12 +105,8 @@
       name,
       isolate: Arc::new(AsyncMutex::new(isolate)),
       state,
-<<<<<<< HEAD
-      external_channels: Arc::new(Mutex::new(external_channels)),
       inspector: Arc::new(Mutex::new(inspector)),
-=======
       external_channels,
->>>>>>> 5a658a2f
     }
   }
 
